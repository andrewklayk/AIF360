--- conflicted
+++ resolved
@@ -54,10 +54,6 @@
         matrix_distance = np.array([abs(i - required_distribution) for i in initial_distribution], dtype=float)
     return initial_distribution, required_distribution, matrix_distance
 
-<<<<<<< HEAD
-# Leave this function in case we need more functionality
-=======
->>>>>>> 425452b8
 def _evaluate(
         ground_truth: pd.Series,
         classifier: pd.Series,
@@ -80,27 +76,6 @@
     Returns:
         ot.emd2 (float, dict): Earth mover's distance or dictionary of optimal transports for each of option of classifier
     """
-<<<<<<< HEAD
-    # If the input details are considered as string parameters, we should extract and make logic regression for golden_standart and classifier, 
-    # otherwise calculate the optimal transport between already given distributions
-
-
-    # if isinstance(ground_truth, str) and isinstance(classifier, str):
-    #     df = data.drop(ground_truth, axis = 1)
-    #     parameters = df.columns
-    #     vocabulary = {}
-    #     for param in parameters:
-    #         options = sorted(set(df[param]))
-    #         counter = 0
-    #         for opt in options:
-    #             if param == classifier:
-    #                 vocabulary[counter] = opt
-    #             df[param][df[param] == opt] = counter # Changing our data which can be "str"-string parameter into "int"-integer
-    #             counter += 1
-    
-=======
-
->>>>>>> 425452b8
     # Calculate just the EMD between ground_truth and classifier
     if sensitive_attribute is None:
         initial_distribution, required_distribution, matrix_distance = _transform(ground_truth, classifier, data, kwargs.get("cost_matrix"))
@@ -116,17 +91,6 @@
         required_distribution = classifier[sensitive_attribute == sa_val]
         initial_distribution, required_distribution, matrix_distance = _transform(initial_distribution, required_distribution, data, kwargs.get("cost_matrix"))
         emds[sa_val] = ot.emd2(a=initial_distribution, b=required_distribution, M=matrix_distance, numItermax=num_iters)
-<<<<<<< HEAD
-
-    return emds
-    
-
-# Function called by the user
-def ot_bias_scan(
-    ground_truth: pd.Series | str,
-    classifier: pd.Series | str,
-    sensitive_attribute: pd.Series | str = None,
-=======
 
     return emds
     
@@ -136,7 +100,6 @@
     ground_truth: Union[pd.Series, str],
     classifier: Union[pd.Series, str],
     sensitive_attribute: Union[pd.Series, str] = None,
->>>>>>> 425452b8
     data: pd.DataFrame = None,
     favorable_value: Union[str, float] = None,
     overpredicted: bool = True,
@@ -155,15 +118,9 @@
             If `str`, denotes the column in `data` in which the ground truth target values are stored.
         classifier (pd.Series, pd.DataFrame, str): estimated target values.
             If `str`, must denote the column or columns in `data` in which the estimated target values are stored.
-<<<<<<< HEAD
-            If `mode` is nominal, must be a dataframe with columns containing predictions for each nominal class,\
-                or list of corresponding column names in `data`.
-            If `None`, model is assumed to be a dummy model that predicts the mean of the targets \
-=======
             If `mode` is nominal, must be a dataframe with columns containing predictions for each nominal class,
                 or list of corresponding column names in `data`.
             If `None`, model is assumed to be a dummy model that predicts the mean of the targets
->>>>>>> 425452b8
                 or 1/(number of categories) for nominal mode.
         sensitive_attribute (pd.Series, str): sensitive attribute values.
             If `str`, must denote the column in `data` in which the sensitive attrbute values are stored.
@@ -175,19 +132,11 @@
                 Support for float left in to keep the intuition clear in binary classification tasks.
                 If `mode` is nominal, favorable values should be one of the unique categories in the ground_truth.
                 Defaults to a one-vs-all scan if None for nominal mode.
-<<<<<<< HEAD
-        overpredicted (bool, optional): flag for group to scan for. \
-            `True` scans for overprediction, `False` scans for underprediction.
-        scoring (str or class): only 'Optimal Transport'
-        num_iters (int, optional): number of iterations (random restarts) for EMD. Should be positive.
-        penalty (float, optional): penalty term. Should be positive. The penalty term as with any regularization parameter \
-=======
         overpredicted (bool, optional): flag for group to scan for.
             `True` scans for overprediction, `False` scans for underprediction.
         scoring (str or class): only 'Optimal Transport'
         num_iters (int, optional): number of iterations (random restarts) for EMD. Should be positive.
         penalty (float, optional): penalty term. Should be positive. The penalty term as with any regularization parameter
->>>>>>> 425452b8
             may need to be tuned for a particular use case. The higher the penalty, the higher the influence of entropy regualizer.
         mode: one of ['binary', 'continuous', 'nominal', 'ordinal']. Defaults to binary.
                 In nominal mode, up to 10 categories are supported by default.
@@ -203,7 +152,6 @@
     # Assert correct mode passed
     if mode not in ['binary', 'continuous', 'nominal', 'ordinal']:
         raise ValueError(f"Expected one of {['binary', 'continuous', 'nominal', 'ordinal']}, got {mode}.")
-<<<<<<< HEAD
     
     # Assert correct types passed to ground_truth, classifier and sensitive_attribute
     if not isinstance(ground_truth, (pd.Series, str)):
@@ -216,37 +164,15 @@
     if sensitive_attribute is not None and not isinstance(sensitive_attribute, (pd.Series, str)):
         raise TypeError(f"sensitive_attribute: expected pd.Series or str, got {type(sensitive_attribute)}")
     
-=======
-    
-    # Assert correct types passed to ground_truth, classifier and sensitive_attribute
-    if not isinstance(ground_truth, (pd.Series, str)):
-        raise TypeError(f"ground_truth: expected pd.Series or str, got {type(ground_truth)}")
-    if classifier is not None:
-        if mode in ["binary", "continuous"] and not isinstance(classifier, pd.Series):
-            raise TypeError(f"classifier: expected pd.Series for {mode} mode, got {type(classifier)}")
-        if mode in ["nominal", "ordinal"] and not isinstance(classifier, pd.DataFrame):
-            raise TypeError(f"classifier: expected pd.DataFrame for {mode} mode, got {type(classifier)}")
-    if sensitive_attribute is not None and not isinstance(sensitive_attribute, (pd.Series, str)):
-        raise TypeError(f"sensitive_attribute: expected pd.Series or str, got {type(sensitive_attribute)}")
-    
->>>>>>> 425452b8
     # Assert correct type passed to cost_matrix
     if kwargs.get("cost_matrix") is not None:
         if not isinstance(kwargs.get("cost_matrix"), np.ndarray):
             raise TypeError(f"cost_matrix: expected numpy.ndarray, got {type(kwargs.get('cost_matrix'))}")
-<<<<<<< HEAD
     
     # Assert scoring is "Optimal Transport"
     if not scoring == "Optimal Transport":
         raise ValueError(f"Scoring mode can only be \"Optimal Transport\", got {scoring}")
     
-=======
-    
-    # Assert scoring is "Optimal Transport"
-    if not scoring == "Optimal Transport":
-        raise ValueError(f"Scoring mode can only be \"Optimal Transport\", got {scoring}")
-    
->>>>>>> 425452b8
     # If any of input data arguments passed as str, retrieve the values from data
     if isinstance(ground_truth, str): # ground truth
         if not isinstance(data, pd.DataFrame):
@@ -283,11 +209,7 @@
             raise ValueError(f"Only 2 unique values allowed in ground_truth for binary mode, got {uniques}")
 
     # Encode variables
-<<<<<<< HEAD
-    if not pd.api.types.is_any_real_numeric_dtype(grt.dtype):
-=======
     if not np.issubdtype(grt.dtype, np.number):
->>>>>>> 425452b8
         grt_encoder = LabelEncoder().fit(grt)
         grt = pd.Series(grt_encoder.transform(grt))
 
