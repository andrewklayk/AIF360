--- conflicted
+++ resolved
@@ -72,79 +72,6 @@
         kwargs=kwargs
     )
 
-<<<<<<< HEAD
-def ot_bias_scan(
-    y_true: pd.Series,
-    y_pred: Union[pd.Series, pd.DataFrame] = None,
-    X: pd.DataFrame = None,
-    pos_label: Union[str, float] = None,
-    overpredicted: bool = True,
-    scoring: str = "Optimal Transport",
-    num_iters: int = 15,
-    penalty: float = 1e-17,
-    mode: str = "ordinal",
-    **kwargs,
-):
-    """Calculated the Wasserstein distance for two given distributions.
-
-    Transforms pandas Series into numpy arrays, transofrms and normalize them.
-    After all, solves the optimal transport problem.
-
-    Args:
-        y_true (pandas.Series): ground truth (correct) target values
-        y_pred (pandas.Series,  pandas.DataFrame, optional): pandas series estimated targets
-            as returned by a model for binary, continuous and ordinal modes.
-            If mode is nominal, this is a dataframe with columns containing expectations/predictions for each nominal class.
-            If None, model is assumed to be a dumb model that predicts the mean of the targets or 1/(num of categories) for nominal mode.
-        X (pandas.DataFrame): the dataset (containing the features) the model was trained on
-        pos_label (str, float, optional): Should be high or low or float if the mode in [binary, ordinal, or continuous].
-            If float, value has to be minimum or maximum in the y_true column. Defaults to high if None for these modes.
-            Support for float left in to keep the intuition clear in binary classification tasks.
-            If mode is nominal, favorable values should be one of the unique categories in the y_true column.
-            Defaults to a one-vs-all scan if None for nominal mode.
-        overpredicted (bool, optional): flag for group to scan for.
-            True means we scan for a group whose expectations/predictions are systematically higher than observed.
-            In other words, True means we scan for a group whose observeed is systematically lower than the expectations.
-            False means we scan for a group whose expectations/predictions are systematically lower than observed.
-            In other words, False means we scan for a group whose observed is systematically higher than the expectations.
-        scoring (str or class): One of 'Bernoulli', 'Gaussian', 'Poisson', or 'BerkJones' or subclass of
-            :class:`aif360.detectors.mdss.ScoringFunctions.ScoringFunction`.
-        num_iters (int, optional): number of iterations (random restarts). Should be positive.
-        penalty (float,optional): penalty term. Should be positive. The penalty term as with any regularization parameter may need to be
-            tuned for ones use case. The higher the penalty, the less complex (number of features and feature values) the
-            highest scoring subset that gets returned is.
-        mode(str): one of ['binary', 'continuous', 'nominal', 'ordinal']. Defaults to binary.
-            In nominal mode, up to 10 categories are supported by default.
-            To increase this, pass in keyword argument max_nominal = integer value.
-
-    Returns:
-        ot.emd (float): Earth mover's distance
-
-    Raises:
-        AssertionError: If type mode does not belong to any, of the possible options 
-                        ["binary", "continuous", "nominal", "ordinal"].
-        AssertionError: If favorable_value does not belong to any, of the possible options 
-                        [min_val, max_val, "flag-all", *uniques].
-        AssertionError: If scoring variable is not "Optimal Transport"
-        AssertionError: If mode == "nominal" and unique_outs != ideal_distribution_cols
-        AssertionError: If mode == "nominal" and size_unique_outs > max_nominal
-    """
-    return ot_bias_scan(
-        golden_standart=y_true,
-        classifier=y_pred,
-        data=X,
-        favorable_value=pos_label,
-        overpredicted=overpredicted,
-        scoring=scoring,
-        num_iters=num_iters,
-        penalty=penalty,
-        mode=mode,
-        kwargs=kwargs
-    )
-
-
-=======
->>>>>>> 425452b8
 def bias_scan(
     X: pd.DataFrame,
     y_true: pd.Series,
